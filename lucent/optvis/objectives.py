--- conflicted
+++ resolved
@@ -193,17 +193,12 @@
                     return inner_left * inner_right
                 else:
                     inner_left = typing.cast(
-<<<<<<< HEAD
                         Tuple[torch.Tensor, List[torch.Tensor]], inner_left
                     )
                     inner_right = typing.cast(
                         Tuple[torch.Tensor, List[torch.Tensor]], inner_right
                     )
-=======
-                        Tuple[torch.Tensor, List[torch.Tensor]], inner_left)
-                    inner_right = typing.cast(
-                        Tuple[torch.Tensor, List[torch.Tensor]], inner_right)
->>>>>>> ee1779bd
+
                     return (
                         inner_left[0] * inner_right[0],
                         inner_left[1]
@@ -245,17 +240,12 @@
                     return inner_left / inner_right
                 else:
                     inner_left = typing.cast(
-<<<<<<< HEAD
                         Tuple[torch.Tensor, List[torch.Tensor]], inner_left
                     )
                     inner_right = typing.cast(
                         Tuple[torch.Tensor, List[torch.Tensor]], inner_right
                     )
-=======
-                        Tuple[torch.Tensor, List[torch.Tensor]], inner_left)
-                    inner_right = typing.cast(
-                        Tuple[torch.Tensor, List[torch.Tensor]], inner_right)
->>>>>>> ee1779bd
+
                     return (
                         inner_left[0] / inner_right[0],
                         inner_left[1]
@@ -697,13 +687,7 @@
     return inner, [layer]
 
 
-<<<<<<< HEAD
 def as_objective(obj: Union[str, Objective, ObjectiveT]) -> Objective:
-=======
-def as_objective(
-    obj: Union[str, Objective, ObjectiveT]
-) -> Objective:
->>>>>>> ee1779bd
     """Convert obj into Objective class.
 
     Strings of the form "layer:n" become the Objective channel(layer, n).
