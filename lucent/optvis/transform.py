--- conflicted
+++ resolved
@@ -198,18 +198,12 @@
     return lambda x: x * 255 - 117
 
 
-<<<<<<< HEAD
-def get_standard_transforms(size: int) -> List[Callable[[torch.Tensor], torch.Tensor]]:
-    unit = size // 32
-    return [
-=======
 def get_standard_transforms(
     source_shape: Tuple[int, int], target_shape: Optional[Tuple[int, int]] = None
 ) -> List[Callable[[torch.Tensor], torch.Tensor]]:
     unit = max(source_shape) // 32
 
     augmentations = [
->>>>>>> 4453496b
         pad(3 * unit, mode="constant", constant_value=0.5),
         jitter(2 * unit),
         random_scale([1 + (i - 5) / 50.0 for i in range(11)]),
