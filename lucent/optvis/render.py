# Copyright 2020 The Lucent Authors. All Rights Reserved.
#
# Licensed under the Apache License, Version 2.0 (the "License");
# you may not use this file except in compliance with the License.
# You may obtain a copy of the License at
#
#     http://www.apache.org/licenses/LICENSE-2.0
#
# Unless required by applicable law or agreed to in writing, software
# distributed under the License is distributed on an "AS IS" BASIS,
# WITHOUT WARRANTIES OR CONDITIONS OF ANY KIND, either express or implied.
# See the License for the specific language governing permissions and
# limitations under the License.
# ==============================================================================

from __future__ import absolute_import, division, print_function

import contextlib
import warnings
from typing import Callable, List, Optional, Sequence, Tuple, Union

import numpy as np
import torch
from PIL import Image
from torch import nn
from tqdm import tqdm

from lucent.misc.io import show
from lucent.optvis import objectives, param, redirections, transform
from lucent.optvis.hooks import ModelHook

<<<<<<< HEAD
ObjectiveT = Union[str, Callable[[torch.Tensor], torch.Tensor]]
ParamsT = Callable[[], Tuple[Sequence[torch.Tensor], Callable[[], torch.Tensor]]]
=======
ObjectiveT = Union[str, objectives.ObjectiveT, objectives.Objective]
ParamT = Callable[[], Tuple[List[torch.Tensor], Callable[[], torch.Tensor]]]
>>>>>>> c5e3728f
OptimizerT = Callable[[Sequence[torch.Tensor]], torch.optim.Optimizer]


class RenderInterrupt(Exception):
    pass


def render_vis(
    model: nn.Module,
    objective_f: ObjectiveT,
    target_image_shape: Optional[Tuple[int, int]],
    preprocess: Optional[Union[str, Callable[[torch.Tensor], torch.Tensor]]],
    params_f: Optional[ParamsT] = None,
    optimizer_f: Optional[OptimizerT] = None,
    transforms: Optional[List[Callable[[torch.Tensor], torch.Tensor]]] = None,
    thresholds: Sequence[int] = (512,),
    verbose: bool = False,
    progress: bool = True,
    show_image: bool = True,
    save_image: bool = False,
    image_name: Optional[str] = None,
    show_inline: bool = False,
    redirected_activation_warmup: int = 16,
    iteration_callback: Optional[
        Callable[
            [
                ModelHook,
                Tuple[torch.Tensor, Sequence[torch.Tensor]],
                torch.Tensor,
                Sequence[torch.Tensor],
            ],
            None,
        ]
    ] = None,
    additional_layers_of_interest: Optional[List[str]] = None,
<<<<<<< HEAD
    return_gradient_masks: bool = False,
    apply_gradient_masks: bool = False,
) -> Union[List[np.ndarray], Tuple[List[np.ndarray], List[np.ndarray]]]:
    if params_f is None:
        params_f = lambda: param.image(128)
    # params_f is a function that should return two things
    # params - parameters to update, which we pass to the optimizer
    # image_f - a function that returns an image as a tensor
    params, image_f = params_f()

    image_shape = image_f().shape[-2:]
=======
) -> List[np.ndarray]:
    if param_f is None:
        param_f = lambda: param.image(128)  # noqa: E731
    # params_f is a function that should return two things:
    # (1) params,  parameters to update, which we pass to the optimizer
    # (2) image_f, a function that returns an image as a tensor
    params, image_f = param_f()

    image_shape = image_f().shape
>>>>>>> c5e3728f

    if optimizer_f is None:
        optimizer_f = lambda params: torch.optim.Adam(params, lr=5e-2)  # noqa: E731
    optimizer = optimizer_f(params)

    if transforms is None:
        transforms = transform.get_standard_transforms(
            (image_shape[-2], image_shape[-1]), target_image_shape
        )
    transforms = transforms.copy()

    if preprocess:
        if preprocess == "inceptionv1":
            # Original Tensorflow InceptionV1 takes input range [-117, 138]
            transforms.append(transform.preprocess_inceptionv1())
        elif preprocess == "torchvision":
            # Assume we use normalization for torchvision.models
            # See https://pytorch.org/vision/stable/models.html
            transforms.append(transform.normalize())
        elif callable(preprocess):
            transforms.append(preprocess)
        else:
            raise ValueError("Unknown format for preprocess: {}".format(preprocess))

    transform_f = transform.compose(transforms)

    objective_f = objectives.as_objective(objective_f)

    if additional_layers_of_interest is None:
        additional_layers_of_interest = []

    @torch.no_grad()
    def _get_potentially_masked_image_and_mask(
        image: torch.Tensor,
    ) -> Tuple[np.ndarray, Optional[np.ndarray]]:
        """Transforms an image from torch to numpy and potentially mask it.

        Args:
            image: Image tensor to transform and potentially mask.

        Returns:
            Tuple of image and mask. If no mask is applied, the mask is None.
        """
        image_np = tensor_to_img_array(image)
        if apply_gradient_masks or return_gradient_masks:
            mask = running_abs_image_gradient.abs().numpy().transpose((0, 2, 3, 1))
            # Take mean over color channels.
            mask = np.mean(mask, axis=-1, keepdims=True)
            # Normalize to [0, 1] alpha masks.
            mask -= np.min(mask)
            mask /= np.max(mask)
            if apply_gradient_masks:
                image_np = np.concatenate((image_np, mask), -1)
        else:
            mask = None

        return image_np, mask

    with ModelHook(
        model, image_f, objective_f.relevant_layers + additional_layers_of_interest
    ) as hook, contextlib.ExitStack() as stack:
        if redirected_activation_warmup:
            # We use an ExitStack to make sure that that replacement of the activation
            # functions in torch with our redirect ones is undone when we exit
            # the context.
            stack.enter_context(redirections.redirect_relu())
            stack.enter_context(redirections.redirect_gelu())

            warnings.warn(
                "Using redirected activations at the beginning of "
                "optimization. This should not be used at the same time "
                "as the legacy RedirectedReLU mechanism."
            )

        if verbose:
            model(transform_f(image_f()))
            print(
                "Initial loss: {:.3f}".format(objective_f(hook, False))
            )  # type: ignore

        images: List[np.ndarray] = []
        image_gradient_masks: List[np.ndarray] = []
        running_abs_image_gradient = torch.zeros(image_shape)
        try:
            for i in tqdm(range(1, max(thresholds) + 1), disable=(not progress)):
                optimizer.zero_grad()
                try:
                    image = image_f()
                    model(transform_f(image))
                except RuntimeError as ex:
                    if i == 1:
                        # Only display the warning message
                        # on the first iteration, no need to do that
                        # every iteration
                        warnings.warn(
                            "Some layers could not be computed because the size of the "
                            "image is not big enough. It is fine, as long as the non"
                            "computed layers are not used in the objective function"
                            f"(exception details: '{ex}')"
                        )
                    raise ex
                loss, sublosses = objective_f(hook, True)
                gradients = torch.autograd.grad(loss, params + [image])
                for p, g in zip(params, gradients[:-1]):
                    p.grad = g
                optimizer.step()

                if apply_gradient_masks or return_gradient_masks:
                    running_abs_image_gradient = i / (
                        i + 1
                    ) * running_abs_image_gradient + gradients[
                        -1
                    ].abs().detach().cpu() / (
                        i + 1
                    )

                if i in thresholds:
                    (
                        potentially_masked_image,
                        image_gradient_mask,
                    ) = _get_potentially_masked_image_and_mask(image)
                    if return_gradient_masks:
                        image_gradient_masks.append(image_gradient_mask)  # type: ignore
                    if verbose:
                        print("Loss at step {}: {:.3f}".format(i, loss.item()))
                        if show_inline:
                            show(potentially_masked_image)
                    images.append(potentially_masked_image)

                if iteration_callback:
                    try:
                        iteration_callback(hook, (loss, sublosses), image, params)
                    except RenderInterrupt:
                        # This is a special exception that allows to stop the rendering
                        # process from the callback.
                        # This is useful, e.g., to stop the rendering process
                        # when the loss is below a certain threshold.
                        print("Interrupted optimization at step {:d}.".format(i))
                        if verbose:
<<<<<<< HEAD
                            print(
                                "Loss at step {}: {:.3f}".format(i, objective_f(hook))
                            )
                        images.append(_get_potentially_masked_image_and_mask(image)[0])
=======
                            print("Loss at step {}: {:.3f}".format(i, loss.item()))
                        images.append(tensor_to_img_array(image_f()))
>>>>>>> c5e3728f
                        break

                if i == redirected_activation_warmup:
                    # Stop using redirected versions of activation functions after
                    # redirected_activation_warmup iterations
                    # (for redirected_activation_warmup = 16, this is a heuristic
                    # from lucid).
                    stack.close()

        except KeyboardInterrupt:
            print("Interrupted optimization at step {:d}.".format(i))
            if verbose:
<<<<<<< HEAD
                print("Loss at step {}: {:.3f}".format(i, objective_f(hook)))
            (
                potentially_masked_image,
                image_gradient_mask,
            ) = _get_potentially_masked_image_and_mask(image_f())
            images.append(potentially_masked_image)
            if return_gradient_masks:
                image_gradient_masks.append(image_gradient_mask)  # type: ignore
=======
                print(
                    "Loss at step {}: {:.3f}".format(i, objective_f(hook, False))
                )  # type: ignore
            images.append(tensor_to_img_array(image_f()))
>>>>>>> c5e3728f

    if save_image:
        export(image_f(), image_name)
    if show_inline:
        show(tensor_to_img_array(image_f()))
    elif show_image:
        view(image_f())
    if return_gradient_masks:
        return images, image_gradient_masks
    else:
        return images


def tensor_to_img_array(tensor: torch.Tensor):
    image = tensor.cpu().detach().numpy()
    image = np.transpose(image, [0, 2, 3, 1])
    return image


def view(tensor: torch.Tensor):
    image = tensor_to_img_array(tensor)
    assert len(image.shape) in [
        3,
        4,
    ], "Image should have 3 or 4 dimensions, invalid image shape {}".format(image.shape)
    # Change dtype for PIL.Image
    image = (image * 255).astype(np.uint8)
    if len(image.shape) == 4:
        image = np.concatenate(image, axis=1)
    Image.fromarray(image).show()


def export(tensor: torch.Tensor, image_name: Optional[str] = None):
    image_name = image_name or "image.jpg"
    image = tensor_to_img_array(tensor)
    assert len(image.shape) in [
        3,
        4,
    ], "Image should have 3 or 4 dimensions, invalid image shape {}".format(image.shape)
    # Change dtype for PIL.Image
    image = (image * 255).astype(np.uint8)
    if len(image.shape) == 4:
        image = np.concatenate(image, axis=1)
    Image.fromarray(image).save(image_name)<|MERGE_RESOLUTION|>--- conflicted
+++ resolved
@@ -29,13 +29,8 @@
 from lucent.optvis import objectives, param, redirections, transform
 from lucent.optvis.hooks import ModelHook
 
-<<<<<<< HEAD
-ObjectiveT = Union[str, Callable[[torch.Tensor], torch.Tensor]]
+ObjectiveT = Union[str, objectives.ObjectiveT, objectives.Objective]
 ParamsT = Callable[[], Tuple[Sequence[torch.Tensor], Callable[[], torch.Tensor]]]
-=======
-ObjectiveT = Union[str, objectives.ObjectiveT, objectives.Objective]
-ParamT = Callable[[], Tuple[List[torch.Tensor], Callable[[], torch.Tensor]]]
->>>>>>> c5e3728f
 OptimizerT = Callable[[Sequence[torch.Tensor]], torch.optim.Optimizer]
 
 
@@ -71,29 +66,17 @@
         ]
     ] = None,
     additional_layers_of_interest: Optional[List[str]] = None,
-<<<<<<< HEAD
     return_gradient_masks: bool = False,
     apply_gradient_masks: bool = False,
 ) -> Union[List[np.ndarray], Tuple[List[np.ndarray], List[np.ndarray]]]:
     if params_f is None:
         params_f = lambda: param.image(128)
-    # params_f is a function that should return two things
-    # params - parameters to update, which we pass to the optimizer
-    # image_f - a function that returns an image as a tensor
-    params, image_f = params_f()
-
-    image_shape = image_f().shape[-2:]
-=======
-) -> List[np.ndarray]:
-    if param_f is None:
-        param_f = lambda: param.image(128)  # noqa: E731
     # params_f is a function that should return two things:
     # (1) params,  parameters to update, which we pass to the optimizer
     # (2) image_f, a function that returns an image as a tensor
-    params, image_f = param_f()
+    params, image_f = params_f()
 
     image_shape = image_f().shape
->>>>>>> c5e3728f
 
     if optimizer_f is None:
         optimizer_f = lambda params: torch.optim.Adam(params, lr=5e-2)  # noqa: E731
@@ -233,15 +216,8 @@
                         # when the loss is below a certain threshold.
                         print("Interrupted optimization at step {:d}.".format(i))
                         if verbose:
-<<<<<<< HEAD
-                            print(
-                                "Loss at step {}: {:.3f}".format(i, objective_f(hook))
-                            )
+                            print("Loss at step {}: {:.3f}".format(i, loss.item()))
                         images.append(_get_potentially_masked_image_and_mask(image)[0])
-=======
-                            print("Loss at step {}: {:.3f}".format(i, loss.item()))
-                        images.append(tensor_to_img_array(image_f()))
->>>>>>> c5e3728f
                         break
 
                 if i == redirected_activation_warmup:
@@ -254,8 +230,9 @@
         except KeyboardInterrupt:
             print("Interrupted optimization at step {:d}.".format(i))
             if verbose:
-<<<<<<< HEAD
-                print("Loss at step {}: {:.3f}".format(i, objective_f(hook)))
+                print(
+                    "Loss at step {}: {:.3f}".format(i, objective_f(hook, False))
+                )  # type: ignore
             (
                 potentially_masked_image,
                 image_gradient_mask,
@@ -263,12 +240,6 @@
             images.append(potentially_masked_image)
             if return_gradient_masks:
                 image_gradient_masks.append(image_gradient_mask)  # type: ignore
-=======
-                print(
-                    "Loss at step {}: {:.3f}".format(i, objective_f(hook, False))
-                )  # type: ignore
-            images.append(tensor_to_img_array(image_f()))
->>>>>>> c5e3728f
 
     if save_image:
         export(image_f(), image_name)
