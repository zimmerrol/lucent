--- conflicted
+++ resolved
@@ -108,8 +108,11 @@
 
     objective_f = objectives.as_objective(objective_f)
 
-<<<<<<< HEAD
-    with ModelHook(model, image_f) as hook, contextlib.ExitStack() as stack:
+    with ModelHook(
+            model,
+            image_f,
+            objective_f.relevant_layers + additional_layers_of_interest
+    ) as hook, contextlib.ExitStack() as stack:
         if redirected_activation_warmup:
             # We use an ExitStack to make sure that that replacement of the activation
             # functions in torch with our redirect ones is undone when we exit
@@ -117,11 +120,6 @@
             stack.enter_context(redirections.redirect_relu())
             stack.enter_context(redirections.redirect_gelu())
 
-=======
-    with ModelHook(
-        model, image_f, objective_f.relevant_layers + additional_layers_of_interest
-    ) as hook:
->>>>>>> bba048ae
         if verbose:
             model(transform_f(image_f()))
             print("Initial loss: {:.3f}".format(objective_f(hook)))
